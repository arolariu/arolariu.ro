/**
 * @fileoverview Generates comprehensive PR comments with unit test results and bundle analysis
 * @module src/create-unit-test-summary-comment
 *
 * This module creates detailed pull request comments that provide a complete overview of:
 * - **Workflow Information**: Commit details, branch name, and run status
 * - **Code Changes**: Branch and commit comparison statistics
 * - **Unit Test Coverage**: Vitest test results with coverage percentages
 * - **E2E Test Results**: Playwright end-to-end test outcomes
 * - **Bundle Size Analysis**: Build artifact size comparisons against main branch
 *
 * The comment generation is optimized for performance by running independent sections
 * in parallel where possible, and includes comprehensive error handling to ensure
 * partial results are still reported even if individual sections fail.
 *
 * @example
 * ```typescript
 * // Called from GitHub Actions workflow
 * const { default: createUnitTestSummaryComment } = await import('./create-unit-test-summary-comment.ts');
 * await createUnitTestSummaryComment({ github, context, core, exec });
 * ```
 *
 * @see {@link createPRComment} - Core PR comment posting functionality
 * @see {@link extractWorkflowContext} - Workflow environment variable extraction
 */

import * as core from "@actions/core";
import {compareBundleSizes, generateBundleSizeMarkdown} from "../lib/bundle-size-helper.ts";
import {BUNDLE_TARGET_FOLDERS} from "../lib/constants.ts";
import {extractWorkflowContext} from "../lib/env-helper.ts";
import {getBranchCommitComparisonSection} from "../lib/git-helper.ts";
import getPlaywrightResultsSection from "../lib/playwright-helper.ts";
import {generateWorkflowInfoSection} from "../lib/pr-comment-builder.ts";
import getVitestResultsSection from "../lib/vitest-helper.ts";
import type {WorkflowInfo} from "../types/index.ts";
import {createPRComment} from "./create-pr-comment.ts";

/**
 * Generates the bundle size comparison section with comprehensive error handling
 *
 * Compares bundle sizes between the current branch and the main branch, providing
 * a detailed markdown table showing size changes for each target folder.
 *
 * @param params - Script execution parameters containing GitHub client and utilities
 * @param targetFolders - Array of folder paths to analyze for bundle size comparison
 * @returns Promise resolving to markdown-formatted bundle size comparison section
 *
 * @remarks
 * - If bundle size analysis fails, returns an error message instead of failing the entire comment
 * - Errors are logged via core.error for debugging without blocking other sections
 * - Performance: Runs independently and can be executed in parallel with other sections
 *
 * @example
 * ```typescript
 * const bundleSection = await getBundleSizeComparisonSection(params, ['dist', 'build']);
 * // Returns: "### 📦 Bundle Size Analysis (vs. Main)\n\n| File | Size | Change |\n..."
 * ```
 */
async function getBundleSizeComparisonSection(targetFolders: string[]): Promise<string> {
  try {
    const comparisons = await compareBundleSizes({} as any, targetFolders); // TODO: Update compareBundleSizes
    return generateBundleSizeMarkdown(comparisons);
  } catch (error) {
    const err = error as Error;
    core.error(`Failed to generate bundle size comparison: ${err.message}`);
    return `### 📦 Bundle Size Analysis (vs. Main)\n\n_Error generating bundle size comparison: ${err.message}_\n\n----\n`;
  }
}

/**
 * Builds the complete unit test summary PR comment body by aggregating multiple analysis sections
 *
 * This function orchestrates the generation of all comment sections in a specific order:
 * 1. Workflow information (commit, branch, run status)
 * 2. Branch/commit comparison statistics
 * 3. Vitest unit test coverage results
 * 4. Playwright E2E test results
 * 5. Bundle size analysis
 *
 * @param params - Script execution parameters containing GitHub client and utilities
 * @param workflowInfo - Workflow and PR metadata including URLs and identifiers
 * @param currentCommitSha - Full SHA hash of the commit being analyzed
 * @returns Promise resolving to complete markdown-formatted comment body
 *
 * @remarks
 * - Each section is generated independently with its own error handling
 * - Failed sections are replaced with error messages rather than failing the entire comment
 * - Debug logging is provided for each section to aid in troubleshooting
 * - The function is optimized for readability and maintainability over performance
 *
 * @example
 * ```typescript
 * const commentBody = await buildUnitTestSummaryCommentBody(params, workflowInfo, 'abc123...');
 * // Returns comprehensive markdown with all test results and analysis
 * ```
 */
async function buildUnitTestSummaryCommentBody(workflowInfo: WorkflowInfo, currentCommitSha: string): Promise<string> {
  let commentBody = "";

  core.debug("Building workflow info section...");
  // Add workflow info section
  commentBody += generateWorkflowInfoSection(workflowInfo);

<<<<<<< HEAD
  core.debug("Building branch/commit comparison section...");
  // Add branch/commit comparison
  const exec = await import("@actions/exec");
  const context = (await import("@actions/github")).context;
  const github = await import("@actions/github");
  const octokit = github.getOctokit(process.env["GITHUB_TOKEN"] ?? "");
  const params = {github: octokit, context, core, exec};
  commentBody += await getBranchCommitComparisonSection(params, currentCommitSha, workflowInfo.shortCurrentCommitSha);

  core.debug("Building Vitest test results section...");
  // Add test results
  commentBody += await getVitestResultsSection(core);

  core.debug("Building Playwright test results section...");
  commentBody += await getPlaywrightResultsSection(workflowInfo.jobStatus, workflowInfo.workflowRunUrl);

  core.debug("Building bundle size comparison section...");
  // Add bundle size analysis
  commentBody += await getBundleSizeComparisonSection(BUNDLE_TARGET_FOLDERS);

=======
  core.debug("Building branch/commit comparison, Vitest, Playwright, and bundle size sections in parallel...");
  // Start all independent async operations in parallel
  const [
    branchCommitComparisonSection,
    vitestResultsSection,
    playwrightResultsSection,
    bundleSizeComparisonSection,
  ] = await Promise.all([
    getBranchCommitComparisonSection(params, currentCommitSha, workflowInfo.shortCurrentCommitSha),
    getVitestResultsSection(core),
    getPlaywrightResultsSection(workflowInfo.jobStatus, workflowInfo.workflowRunUrl),
    getBundleSizeComparisonSection(params, BUNDLE_TARGET_FOLDERS),
  ]);

  // Concatenate results in order
  commentBody += branchCommitComparisonSection;
  commentBody += vitestResultsSection;
  commentBody += playwrightResultsSection;
  commentBody += bundleSizeComparisonSection;
>>>>>>> bcd8f7b6
  core.debug(`Comment body assembled: ${commentBody.split("\n").length} lines`);
  return commentBody;
}

/**
 * Creates a comprehensive PR comment with unit test results and build analysis
 *
 * This is the main entry point for generating unit test summary comments. It orchestrates
 * the entire process from environment validation to comment posting:
 *
 * 1. **Environment Validation**: Extracts and validates required workflow context
 * 2. **Metadata Construction**: Builds URLs and workflow information objects
 * 3. **Content Generation**: Aggregates test results, coverage, and bundle analysis
 * 4. **Comment Posting**: Uses the core PR comment utility to post to GitHub
 *
 * @param params - Script execution parameters containing GitHub client, context, and utilities
 * @returns Promise that resolves when the comment is successfully posted or skipped
 *
 * @remarks
 * - **Performance**: Content generation runs serially for predictable ordering
 * - **Error Handling**: Missing environment variables cause early return without throwing
 * - **Extensibility**: Easy to add new sections by modifying buildUnitTestSummaryCommentBody
 * - **Reusability**: Leverages shared utilities (extractWorkflowContext, createPRComment)
 *
 * @example
 * ```typescript
 * // Typical usage in GitHub Actions workflow
 * const { default: createUnitTestSummaryComment } = await import('./create-unit-test-summary-comment.ts');
 * await createUnitTestSummaryComment({ github, context, core, exec });
 * ```
 *
 * @see {@link extractWorkflowContext} - Validates and extracts workflow environment variables
 * @see {@link buildUnitTestSummaryCommentBody} - Generates the comment content
 * @see {@link createPRComment} - Posts the comment to the pull request
 */
export default async function createUnitTestSummaryComment(): Promise<void> {
  const context = (await import("@actions/github")).context;

  core.info("🧪 Starting unit test summary comment generation...");

  // Extract and validate workflow context from environment variables
  core.debug("Extracting workflow context from environment...");
  const workflowContext = extractWorkflowContext(core);
  if (workflowContext === null) {
    core.error("❌ Cannot proceed without valid workflow context");
    return;
  }

  const {commitSha, runId, branchName, jobStatus} = workflowContext;
  const repoOwner = context.repo.owner;
  const repoName = context.repo.repo;

  core.info(`🔧 Workflow context: ${repoOwner}/${repoName}, Branch: ${branchName}, Status: ${jobStatus}`);
  core.debug(`Commit SHA: ${commitSha.substring(0, 7)}..., Run ID: ${runId}`);

  // Build URLs and metadata for the comment
  // Note: PR number is extracted and validated by createPRComment
  const shortCommitSha = commitSha.substring(0, 7);
  const workflowRunUrl = `https://github.com/${repoOwner}/${repoName}/actions/runs/${runId}`;
  const commitUrl = `https://github.com/${repoOwner}/${repoName}/commit/${commitSha}`;

  // Construct workflow information object for comment generation
  // PR context (number, URL) is now resolved by getPRContext; not included here
  const workflowInfo: WorkflowInfo = {
    runId,
    workflowRunUrl,
    shortCurrentCommitSha: shortCommitSha,
    commitUrl,
    branchName,
    jobStatus,
  };

  // Generate the complete comment body with all test results and analysis
  core.info("📝 Building comprehensive comment body with test results and analysis...");
  const commentBody = await buildUnitTestSummaryCommentBody(workflowInfo, commitSha);
  core.debug(`✓ Comment body assembled: ${commentBody.length} characters, ${commentBody.split("\n").length} lines`);

  // Post the comment to the pull request using the core utility function
  await createPRComment(commentBody);
}<|MERGE_RESOLUTION|>--- conflicted
+++ resolved
@@ -101,7 +101,6 @@
   // Add workflow info section
   commentBody += generateWorkflowInfoSection(workflowInfo);
 
-<<<<<<< HEAD
   core.debug("Building branch/commit comparison section...");
   // Add branch/commit comparison
   const exec = await import("@actions/exec");
@@ -109,40 +108,18 @@
   const github = await import("@actions/github");
   const octokit = github.getOctokit(process.env["GITHUB_TOKEN"] ?? "");
   const params = {github: octokit, context, core, exec};
+
   commentBody += await getBranchCommitComparisonSection(params, currentCommitSha, workflowInfo.shortCurrentCommitSha);
 
   core.debug("Building Vitest test results section...");
-  // Add test results
   commentBody += await getVitestResultsSection(core);
 
   core.debug("Building Playwright test results section...");
   commentBody += await getPlaywrightResultsSection(workflowInfo.jobStatus, workflowInfo.workflowRunUrl);
 
   core.debug("Building bundle size comparison section...");
-  // Add bundle size analysis
   commentBody += await getBundleSizeComparisonSection(BUNDLE_TARGET_FOLDERS);
 
-=======
-  core.debug("Building branch/commit comparison, Vitest, Playwright, and bundle size sections in parallel...");
-  // Start all independent async operations in parallel
-  const [
-    branchCommitComparisonSection,
-    vitestResultsSection,
-    playwrightResultsSection,
-    bundleSizeComparisonSection,
-  ] = await Promise.all([
-    getBranchCommitComparisonSection(params, currentCommitSha, workflowInfo.shortCurrentCommitSha),
-    getVitestResultsSection(core),
-    getPlaywrightResultsSection(workflowInfo.jobStatus, workflowInfo.workflowRunUrl),
-    getBundleSizeComparisonSection(params, BUNDLE_TARGET_FOLDERS),
-  ]);
-
-  // Concatenate results in order
-  commentBody += branchCommitComparisonSection;
-  commentBody += vitestResultsSection;
-  commentBody += playwrightResultsSection;
-  commentBody += bundleSizeComparisonSection;
->>>>>>> bcd8f7b6
   core.debug(`Comment body assembled: ${commentBody.split("\n").length} lines`);
   return commentBody;
 }
@@ -198,14 +175,13 @@
   core.info(`🔧 Workflow context: ${repoOwner}/${repoName}, Branch: ${branchName}, Status: ${jobStatus}`);
   core.debug(`Commit SHA: ${commitSha.substring(0, 7)}..., Run ID: ${runId}`);
 
-  // Build URLs and metadata for the comment
-  // Note: PR number is extracted and validated by createPRComment
   const shortCommitSha = commitSha.substring(0, 7);
   const workflowRunUrl = `https://github.com/${repoOwner}/${repoName}/actions/runs/${runId}`;
   const commitUrl = `https://github.com/${repoOwner}/${repoName}/commit/${commitSha}`;
+  const prUrl = context.payload.pull_request?.html_url || "";
+  const prNumber = context.payload.pull_request?.number || 0;
 
   // Construct workflow information object for comment generation
-  // PR context (number, URL) is now resolved by getPRContext; not included here
   const workflowInfo: WorkflowInfo = {
     runId,
     workflowRunUrl,
@@ -213,6 +189,8 @@
     commitUrl,
     branchName,
     jobStatus,
+    prNumber,
+    prUrl,
   };
 
   // Generate the complete comment body with all test results and analysis
