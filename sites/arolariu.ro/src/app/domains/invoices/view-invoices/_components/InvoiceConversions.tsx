--- conflicted
+++ resolved
@@ -1,4 +1,3 @@
-<<<<<<< HEAD
 /** @format */
 
 import Invoice from "@/types/invoices/Invoice";
@@ -117,48 +116,3 @@
     </Document>
   );
 };
-=======
-/** @format */
-
-import Invoice from "@/types/invoices/Invoice";
-
-import {Document, Page, StyleSheet, Text, View} from "@react-pdf/renderer";
-
-const styles = StyleSheet.create({
-  page: {
-    backgroundColor: "white",
-    color: "black",
-  },
-  section: {
-    margin: 10,
-    padding: 10,
-  },
-});
-
-/**
- * This component is used to convert the invoices to pdf format.
- * @returns The component to convert the invoices to pdf format.
- */
-export const InvoicesAsPdf = ({invoices}: Readonly<{invoices: Invoice[]}>) => {
-  return (
-    <Document>
-      <Page
-        size='A4'
-        style={styles.page}>
-        <View style={styles.section}>
-          {invoices.map((invoice) => (
-            <View
-              key={invoice.id}
-              style={styles.section}>
-              <Text>{invoice.id}</Text>
-              <Text>{String(invoice.createdAt)}</Text>
-              <Text>{invoice.merchant?.name}</Text>
-              <Text>{invoice.paymentInformation?.totalAmount}</Text>
-            </View>
-          ))}
-        </View>
-      </Page>
-    </Document>
-  );
-};
->>>>>>> c3a364a4
