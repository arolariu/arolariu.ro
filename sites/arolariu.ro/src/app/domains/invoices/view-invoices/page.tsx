/** @format */

import {Metadata} from "next";
import RenderForbiddenScreen from "../../../../components/domains/RenderForbiddenScreen";
import RenderViewInvoicesPage from "./island";
import fetchInvoices from "@/lib/invoices/fetchInvoices";
import fetchUser from "@/lib/fetchUser";

export const metadata: Metadata = {
	title: "Invoice Management System - List Invoices",
	description: "List all invoices from the invoice management system.",
};

export default async function ViewInvoicesPage() {
	const {isAuthenticated} = await fetchUser();
	const invoices = await fetchInvoices();

	if (!isAuthenticated) { return <RenderForbiddenScreen />; }

	return (
		<main className="dark:text-gray-300">
<<<<<<< HEAD
			{session ? <RenderViewInvoicesPage session={session} /> : <RenderForbiddenScreen />}
=======
			<RenderViewInvoicesPage invoices={invoices!} />
>>>>>>> 38576ff6
		</main>
	);
}<|MERGE_RESOLUTION|>--- conflicted
+++ resolved
@@ -19,11 +19,7 @@
 
 	return (
 		<main className="dark:text-gray-300">
-<<<<<<< HEAD
-			{session ? <RenderViewInvoicesPage session={session} /> : <RenderForbiddenScreen />}
-=======
 			<RenderViewInvoicesPage invoices={invoices!} />
->>>>>>> 38576ff6
 		</main>
 	);
 }