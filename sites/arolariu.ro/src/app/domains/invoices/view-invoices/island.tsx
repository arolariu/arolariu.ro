"use client";

import {ViewInvoiceCard} from "@/components/domains/invoices/view-invoices/ViewInvoiceCard";
<<<<<<< HEAD
import useFetchInvoiceForUser from "@/hooks/useFetchInvoiceForUser";
import {Session} from "next-auth";
=======
import {useZustandStore} from "@/hooks/stateStore";
import Invoice from "@/types/invoices/Invoice";
>>>>>>> 38576ff6
import Link from "next/link";

interface Props {
	invoices: Invoice[];
}

<<<<<<< HEAD
export default function RenderViewInvoicesPage({session}: Props) {
	const {invoices, isLoading} = useFetchInvoiceForUser(session as any, "test");

	if (invoices.length > 0 && !isLoading) {
		const calculateInvoiceTotalCost = (): number => {
			let totalCost = 0;
			invoices.forEach((invoice) => {
				totalCost += invoice?.totalAmount;
=======
export default function RenderViewInvoicesPage({invoices}: Readonly<Props>) {
	const setInvoices = useZustandStore((state) => state.setInvoices);

	if (invoices) {
		setInvoices(invoices);

		const calculateInvoiceTotalCost = (): number => {
			let totalCost = 0;
			invoices.forEach((invoice) => {
				totalCost += invoice?.paymentInformation.totalAmount;
>>>>>>> 38576ff6
			});
			return totalCost;
		};

		const calculateInvoiceTotalSavings = (): number => {
			let totalSavings = 0;
			invoices.forEach((invoice) => {
				invoice.items.forEach((item) => {
					if (item?.price < 0) totalSavings += item?.price;
				});
			});
			return -totalSavings;
		};

		const calculateNumberOfProductsBought = (): number => {
			let totalProducts = 0;
			invoices.forEach((invoice) => {
				invoice.items.forEach((item) => {
					if (item.totalPrice > 0) totalProducts += item.quantity;
				});
			});
			return totalProducts;
		};
		return (
			<div className="container px-5 py-24 mx-auto">
				<div className="flex flex-col w-full mb-20 text-center">
					<h1 className="mb-4 text-2xl font-medium text-transparent bg-gradient-to-r from-pink-400 to-red-600 bg-clip-text sm:text-3xl">
<<<<<<< HEAD
						Welcome, <span>{session.user?.name}</span> !
=======
						Welcome, <span>{"TODO: USER"}</span> !
>>>>>>> 38576ff6
					</h1>
					<p className="mx-auto text-base leading-relaxed lg:w-2/3">
						This is your digital receipts inventory. <br /> Here you can find the receipts that you&apos;ve uploaded so
						far. <br />
						By clicking on a receipt, you will be redirected to that specific receipt&apos;s page.
					</p>
				</div>
				<section className="dark:text-white">
					<div className="container px-5 pb-6 mx-auto">
						<div className="flex flex-wrap -m-4 text-center">
							<div className="w-1/2 p-4 sm:w-1/4">
								<h2 className="text-3xl font-medium title-font sm:text-4xl">{invoices.length}</h2>
								<p className="leading-relaxed">Invoices</p>
							</div>
							<div className="w-1/2 p-4 sm:w-1/4">
								<h2 className="text-3xl font-medium text-red-400 title-font sm:text-4xl">
									{calculateInvoiceTotalCost()} SEK
								</h2>
								<p className="leading-relaxed">Total Cost</p>
							</div>
							<div className="w-1/2 p-4 sm:w-1/4">
								<h2 className="text-3xl font-medium text-green-400 title-font sm:text-4xl">
									{calculateInvoiceTotalSavings()} SEK
								</h2>
								<p className="leading-relaxed">Total Savings</p>
							</div>
							<div className="w-1/2 p-4 sm:w-1/4">
								<h2 className="text-3xl font-medium title-font sm:text-4xl">{calculateNumberOfProductsBought()}</h2>
								<p className="leading-relaxed">Products bought</p>
							</div>
						</div>
					</div>
				</section>
				<div className="flex flex-wrap -m-4">
					{invoices.map((invoice) => {
						return <ViewInvoiceCard key={invoice.id} invoice={invoice} />;
					})}
				</div>
			</div>
		);
<<<<<<< HEAD
	} else if (!isLoading) {
=======
	} else {
>>>>>>> 38576ff6
		return (
			<div className="container px-5 py-24 mx-auto">
				<div className="flex flex-col w-full mb-20 text-center">
					<h1 className="mb-4 text-2xl font-medium text-transparent bg-gradient-to-r from-pink-400 to-red-600 bg-clip-text sm:text-3xl">
<<<<<<< HEAD
						Welcome, <span>{session.user?.name}</span> !
=======
						Welcome, <span>{"TODO: USER"}</span> !
>>>>>>> 38576ff6
					</h1>
					<p className="mx-auto text-base leading-relaxed lg:w-2/3">
						This is your digital receipts inventory. <br /> Here you can find the receipts that you&apos;ve uploaded so
						far. <br />
						By clicking on a receipt, you will be redirected to that specific receipt&apos;s page.
					</p>
				</div>
				<div className="flex flex-col w-full mb-20 text-center">
					<h1 className="mb-4 text-2xl font-medium sm:text-3xl">Something is missing here... 😰</h1>
					<p className="mx-auto text-base leading-relaxed lg:w-2/3">
						It seems that you do not have any invoices associated with your account... <br />
						Please upload some invoices and come back later. <br /> <br />
					</p>
					<Link
						href="./create-invoice"
						className="inline-flex px-6 py-2 mx-auto mt-8 text-lg text-white bg-indigo-500 border-0 rounded hover:bg-indigo-600 focus:outline-none">
						Upload an invoice here.
					</Link>
				</div>
			</div>
		);
	}
}<|MERGE_RESOLUTION|>--- conflicted
+++ resolved
@@ -1,29 +1,14 @@
 "use client";
 
 import {ViewInvoiceCard} from "@/components/domains/invoices/view-invoices/ViewInvoiceCard";
-<<<<<<< HEAD
-import useFetchInvoiceForUser from "@/hooks/useFetchInvoiceForUser";
-import {Session} from "next-auth";
-=======
 import {useZustandStore} from "@/hooks/stateStore";
 import Invoice from "@/types/invoices/Invoice";
->>>>>>> 38576ff6
 import Link from "next/link";
 
 interface Props {
 	invoices: Invoice[];
 }
 
-<<<<<<< HEAD
-export default function RenderViewInvoicesPage({session}: Props) {
-	const {invoices, isLoading} = useFetchInvoiceForUser(session as any, "test");
-
-	if (invoices.length > 0 && !isLoading) {
-		const calculateInvoiceTotalCost = (): number => {
-			let totalCost = 0;
-			invoices.forEach((invoice) => {
-				totalCost += invoice?.totalAmount;
-=======
 export default function RenderViewInvoicesPage({invoices}: Readonly<Props>) {
 	const setInvoices = useZustandStore((state) => state.setInvoices);
 
@@ -34,7 +19,6 @@
 			let totalCost = 0;
 			invoices.forEach((invoice) => {
 				totalCost += invoice?.paymentInformation.totalAmount;
->>>>>>> 38576ff6
 			});
 			return totalCost;
 		};
@@ -62,11 +46,7 @@
 			<div className="container px-5 py-24 mx-auto">
 				<div className="flex flex-col w-full mb-20 text-center">
 					<h1 className="mb-4 text-2xl font-medium text-transparent bg-gradient-to-r from-pink-400 to-red-600 bg-clip-text sm:text-3xl">
-<<<<<<< HEAD
-						Welcome, <span>{session.user?.name}</span> !
-=======
 						Welcome, <span>{"TODO: USER"}</span> !
->>>>>>> 38576ff6
 					</h1>
 					<p className="mx-auto text-base leading-relaxed lg:w-2/3">
 						This is your digital receipts inventory. <br /> Here you can find the receipts that you&apos;ve uploaded so
@@ -107,20 +87,12 @@
 				</div>
 			</div>
 		);
-<<<<<<< HEAD
-	} else if (!isLoading) {
-=======
 	} else {
->>>>>>> 38576ff6
 		return (
 			<div className="container px-5 py-24 mx-auto">
 				<div className="flex flex-col w-full mb-20 text-center">
 					<h1 className="mb-4 text-2xl font-medium text-transparent bg-gradient-to-r from-pink-400 to-red-600 bg-clip-text sm:text-3xl">
-<<<<<<< HEAD
-						Welcome, <span>{session.user?.name}</span> !
-=======
 						Welcome, <span>{"TODO: USER"}</span> !
->>>>>>> 38576ff6
 					</h1>
 					<p className="mx-auto text-base leading-relaxed lg:w-2/3">
 						This is your digital receipts inventory. <br /> Here you can find the receipts that you&apos;ve uploaded so
