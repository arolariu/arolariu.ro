/** @format */

import Image from "next/image";
import Link from "next/link";
import {SiCsharp, SiGithubactions, SiMicrosoftazure, SiNextdotjs, SiOpentelemetry, SiSvelte} from "react-icons/si";

export default async function Home() {
	return (
<<<<<<< HEAD
		<section className="py-12 bg-black sm:pb-16 lg:pb-20 xl:pb-24">
			<div className="px-4 mx-auto max-w-7xl sm:px-6 lg:px-8">
				<div className="relative">
					<div className="lg:w-2/3">
						<h1 className="mt-6 text-4xl font-normal text-white sm:mt-10 sm:text-5xl lg:text-6xl xl:text-8xl">
							<span className="text-transparent bg-gradient-to-r from-cyan-500 to-purple-500 bg-clip-text">
								Welcome to <span className="font-bold">arolariu.ro</span>
							</span>{" "}
						</h1>
						<p className="max-w-lg mt-4 text-xl font-normal text-gray-400 sm:mt-8">
							This platform was built by Alexandru-Razvan Olariu as a playground for new technologies. The platform is
							built using state-of-the-art, enterprise-grade technologies. <br /> <br />
							You are welcome to explore all of the applications and services that are hosted on this domain space.
						</p>
						<div className="relative inline-flex items-center justify-center mt-8 group sm:mt-12">
							<div className="absolute transition-all duration-200 rounded-full -inset-px bg-gradient-to-r from-cyan-500 to-purple-500 group-hover:shadow-lg group-hover:shadow-cyan-500/50"></div>
							<Link
								href="/domains"
								title=""
								className="relative inline-flex items-center justify-center px-8 py-3 text-base font-normal text-white bg-black border border-transparent rounded-full"
								role="button">
								Start Exploring
							</Link>
						</div>
=======
		<main>
			<section className="py-12 bg-black sm:pb-16 lg:pb-20 xl:pb-24">
				<div className="px-4 mx-auto max-w-7xl sm:px-6 lg:px-8">
					<div className="relative">
						<div className="lg:w-2/3">
							<h1 className="mt-6 text-4xl font-normal text-white sm:mt-10 sm:text-5xl lg:text-6xl xl:text-8xl">
								<span className="text-transparent bg-gradient-to-r from-cyan-500 to-purple-500 bg-clip-text">
									Welcome to <span className="font-bold">arolariu.ro</span>
								</span>{" "}
							</h1>
							<p className="max-w-lg mt-4 text-xl font-normal text-gray-400 sm:mt-8">
								This platform was built by Alexandru-Razvan Olariu as a playground for new technologies. The platform is
								built using state-of-the-art, enterprise-grade technologies. <br /> <br />
								You are welcome to explore all of the applications and services that are hosted on this domain space.
							</p>
							<div className="relative inline-flex items-center justify-center mt-8 group sm:mt-12">
								<div className="absolute transition-all duration-200 rounded-full -inset-px bg-gradient-to-r from-cyan-500 to-purple-500 group-hover:shadow-lg group-hover:shadow-cyan-500/50"></div>
								<Link
									href="/domains"
									title=""
									className="relative inline-flex items-center justify-center px-8 py-3 text-base font-normal text-white bg-black border border-transparent rounded-full"
									role="button">
									Start Exploring
								</Link>
							</div>
>>>>>>> 38576ff6

							<div>
								<div className="inline-flex items-center pt-6 mt-8 border-t border-gray-800 sm:mt-14 sm:pt-10">
									<svg
										className="w-6 h-6"
										viewBox="0 0 24 24"
										fill="none"
										strokeWidth="1.5"
										xmlns="http://www.w3.org/2000/svg">
										<path
											d="M13 7.00003H21M21 7.00003V15M21 7.00003L13 15L9 11L3 17"
											stroke="url(#a)"
											strokeLinecap="round"
											strokeLinejoin="round"
										/>
									</svg>

									<span className="ml-2 text-base font-normal text-white">
										THANK YOU FOR THE TIME SPENT ON THE WEBSITE.
									</span>
								</div>
							</div>
						</div>

						<div className="mt-8 md:absolute md:right-0 md:top-32 md:mt-0 lg:top-0">
							<Image
								className="w-full max-w-xs mx-auto lg:max-w-lg xl:max-w-xl"
								src="/images/3d-illustration.png"
								alt="Generated 3D image."
								width={640}
								height={320}
							/>
						</div>
					</div>
				</div>
			</section>

			<section className="text-white bg-black">
				<div className="max-w-screen-xl px-4 py-8 mx-auto sm:px-6 sm:py-12 lg:px-8 lg:py-16">
					<div className="max-w-lg mx-auto text-center">
						<h2 className="text-3xl font-bold sm:text-4xl">Key Features</h2>

						<p className="mt-4 text-gray-300">
							The `arolariu.ro` platform is built using the latest stable technologies.
						</p>
					</div>

					<div className="grid grid-cols-1 gap-8 mt-8 md:grid-cols-2 lg:grid-cols-3">
						<Link
							className="block p-8 transition border border-gray-800 shadow-xl rounded-xl hover:border-pink-500/10 hover:shadow-pink-500/10"
							href="https://nextjs.org">
							<div>
								<SiNextdotjs className="inline w-10 h-10" /> <span className="ml-2 text-xl">Next.JS v14</span>
							</div>
							<p className="mt-3 text-gray-300 text-md">
								The platform is built using NextJS - the most popular React framework for production.
							</p>
						</Link>

						<Link
							className="block p-8 transition border border-gray-800 shadow-xl rounded-xl hover:border-pink-500/10 hover:shadow-pink-500/10"
							href="https://portal.azure.com">
							<SiMicrosoftazure className="inline w-10 h-10" /> <span className="ml-2 text-xl">Microsoft Azure</span>
							<p className="mt-3 text-gray-300 text-md">
								The Microsoft Azure cloud is used to host the platform and all of its services. This ensures that the
								platform is always available and that it can scale on demand.
							</p>
						</Link>

						<Link
							className="block p-8 transition border border-gray-800 shadow-xl rounded-xl hover:border-pink-500/10 hover:shadow-pink-500/10"
							href="https://learn.microsoft.com/en-us/dotnet">
							<SiCsharp className="inline w-10 h-10" /> <span className="ml-2 text-xl">.NET 8 Ecosystem</span>
							<p className="mt-3 text-gray-300 text-md">
								The backend services are built using the latest LTS version of .NET: 8.
								<br /> <span className="font-mono">(ASP.NET 8, EF Core 8, etc.)</span>
							</p>
						</Link>

						<Link
							className="block p-8 transition border border-gray-800 shadow-xl rounded-xl hover:border-pink-500/10 hover:shadow-pink-500/10"
							href="https://svelte.dev">
							<SiSvelte className="inline w-10 h-10" /> <span className="ml-2 text-xl">Svelte</span>
							<p className="mt-3 text-gray-300 text-md">
								The{" "}
								<Link href="https://cv.arolariu.ro">
									<code className="mx-4">cv.arolariu.ro</code>
								</Link>{" "}
								platform is built exclusively using Svelte and SvelteKit (v5).
							</p>
						</Link>

						<Link
							className="block p-8 transition border border-gray-800 shadow-xl rounded-xl hover:border-pink-500/10 hover:shadow-pink-500/10"
							href="https://opentelemetry.io">
							<SiOpentelemetry className="inline w-10 h-10" /> <span className="ml-2 text-xl">OpenTelemetry</span>
							<p className="mt-3 text-gray-300 text-md">
								Everything is instrumented using OpenTelemetry. This allows for a unified telemetry experience across
								the board. <br /> <span className="font-mono">(3PO: metrics, logs, traces)</span>
							</p>
						</Link>

						<Link
							className="block p-8 transition border border-gray-800 shadow-xl rounded-xl hover:border-pink-500/10 hover:shadow-pink-500/10"
							href="/services/digital-campaigns">
							<SiGithubactions className="inline w-10 h-10" />{" "}
							<span className="ml-2 text-xl">GitHub Actions (DevOps)</span>
							<p className="mt-3 text-gray-300 text-md">
								The DevOps experience is powered by GitHub Actions. <br />{" "}
								<span className="font-mono">(CI/CD, Testing, etc.)</span>
							</p>
						</Link>
					</div>
					<Link href="/about" className="block mx-auto mt-8 text-center">
						<button type="button" className="text-white text-md btn btn-primary">Interesting? Click here to learn more...</button>
					</Link>
				</div>
			</section>
		</main>
	);
}<|MERGE_RESOLUTION|>--- conflicted
+++ resolved
@@ -6,32 +6,6 @@
 
 export default async function Home() {
 	return (
-<<<<<<< HEAD
-		<section className="py-12 bg-black sm:pb-16 lg:pb-20 xl:pb-24">
-			<div className="px-4 mx-auto max-w-7xl sm:px-6 lg:px-8">
-				<div className="relative">
-					<div className="lg:w-2/3">
-						<h1 className="mt-6 text-4xl font-normal text-white sm:mt-10 sm:text-5xl lg:text-6xl xl:text-8xl">
-							<span className="text-transparent bg-gradient-to-r from-cyan-500 to-purple-500 bg-clip-text">
-								Welcome to <span className="font-bold">arolariu.ro</span>
-							</span>{" "}
-						</h1>
-						<p className="max-w-lg mt-4 text-xl font-normal text-gray-400 sm:mt-8">
-							This platform was built by Alexandru-Razvan Olariu as a playground for new technologies. The platform is
-							built using state-of-the-art, enterprise-grade technologies. <br /> <br />
-							You are welcome to explore all of the applications and services that are hosted on this domain space.
-						</p>
-						<div className="relative inline-flex items-center justify-center mt-8 group sm:mt-12">
-							<div className="absolute transition-all duration-200 rounded-full -inset-px bg-gradient-to-r from-cyan-500 to-purple-500 group-hover:shadow-lg group-hover:shadow-cyan-500/50"></div>
-							<Link
-								href="/domains"
-								title=""
-								className="relative inline-flex items-center justify-center px-8 py-3 text-base font-normal text-white bg-black border border-transparent rounded-full"
-								role="button">
-								Start Exploring
-							</Link>
-						</div>
-=======
 		<main>
 			<section className="py-12 bg-black sm:pb-16 lg:pb-20 xl:pb-24">
 				<div className="px-4 mx-auto max-w-7xl sm:px-6 lg:px-8">
@@ -57,7 +31,6 @@
 									Start Exploring
 								</Link>
 							</div>
->>>>>>> 38576ff6
 
 							<div>
 								<div className="inline-flex items-center pt-6 mt-8 border-t border-gray-800 sm:mt-14 sm:pt-10">
