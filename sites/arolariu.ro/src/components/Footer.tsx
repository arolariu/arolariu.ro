/** @format */

import Link from "next/link";
import { FaGithub, FaLinkedin } from "react-icons/fa";


export default async function Footer() {
	const sitePath = process.env["SITE_URL"] as string;
	return (
		<footer className="relative bottom-0 w-full mt-16 bg-indigo-500">
			<svg
				className="absolute top-0 w-full h-6 -mt-5 text-indigo-500 sm:-mt-10 sm:h-16"
				preserveAspectRatio="none"
				viewBox="0 0 1440 54">
				<path
					fill="currentColor"
					d="M0 22L120 16.7C240 11 480 1.00001 720 0.700012C960 1.00001 1200 11 1320 16.7L1440 22V54H1320C1200 54 960 54 720 54C480 54 240 54 120 54H0V22Z"
				/>
			</svg>

			<div className="px-4 pt-12 mx-auto sm:max-w-xl md:max-w-full md:px-24 lg:max-w-screen-xl lg:px-8">
				<div className="grid gap-16 row-gap-10 mb-8 lg:grid-cols-6">
					<div className="md:max-w-md lg:col-span-2">
						<a
							href={sitePath}
							aria-label="Go home"
							title="AROLARIU.RO"
							className="inline-flex items-center">
							<svg
								xmlns="http://www.w3.org/2000/svg"
								fill="none"
								stroke="currentColor"
								strokeLinecap="round"
								strokeLinejoin="round"
								strokeWidth="2"
								className="w-10 h-10 p-2 bg-indigo-500 rounded-full"
								viewBox="0 0 24 24">
								<path d="M12 2L2 7l10 5 10-5-10-5zM2 17l10 5 10-5M2 12l10 5 10-5"></path>
							</svg>
							<span className="ml-2 text-xl font-bold tracking-wide text-gray-100 uppercase">
								AROLARIU.RO
							</span>
						</a>
						<div className="mt-4 lg:max-w-sm">
							<p className="text-sm text-deep-purple-50">
								The platform is built using the latest stable, state-of-the-art technologies and
								with enterprise-grade experience.
							</p>
							<p className="mt-4 text-sm text-deep-purple-50">
								We hope that you have a great experience when exploring this platform.
							</p>
						</div>
					</div>

					<div className="grid grid-cols-2 gap-5 row-gap-8 md:grid-cols-4 lg:col-span-4">
						<div>
							<p className="font-semibold tracking-wide text-teal-accent-400">Domain Services</p>
							<ul className="mt-2 space-y-2">
								<li>
									<Link
										href={`${sitePath}/domains/invoices`}
										className="transition-colors duration-300 tooltip tooltip-top text-purple-50 hover:text-teal-400"
										data-tip="Invoice Management System (IMS)">
										<span>I M S</span>
									</Link>
								</li>
								<li>
									<Link
										href={`${sitePath}/domains/links`}
										className="transition-colors duration-300 text-deep-purple-50 hover:text-teal-accent-400 tooltip"
										data-tip="Link Analysis & Insights System (LAIS)">
										<span>L A I S</span>
									</Link>
								</li>
								<li>
									<a
										href="/"
										className="transition-colors duration-300 text-deep-purple-50 hover:text-teal-accent-400">
										Games
									</a>
								</li>
								<li>
									<a
										href="/"
										className="transition-colors duration-300 text-deep-purple-50 hover:text-teal-accent-400">
										References
									</a>
								</li>
							</ul>
						</div>
						<div>
							<p className="font-semibold tracking-wide text-teal-accent-400">Libraries</p>
							<ul className="mt-2 space-y-2">
								<li>
									<a
										href="/"
										className="transition-colors duration-300 text-deep-purple-50 hover:text-teal-accent-400">
										Web
									</a>
								</li>
								<li>
									<a
										href="/"
										className="transition-colors duration-300 text-deep-purple-50 hover:text-teal-accent-400">
										eCommerce
									</a>
								</li>
								<li>
									<a
										href="/"
										className="transition-colors duration-300 text-deep-purple-50 hover:text-teal-accent-400">
										Business
									</a>
								</li>
								<li>
									<a
										href="/"
										className="transition-colors duration-300 text-deep-purple-50 hover:text-teal-accent-400">
										Entertainment
									</a>
								</li>
								<li>
									<a
										href="/"
										className="transition-colors duration-300 text-deep-purple-50 hover:text-teal-accent-400">
										Portfolio
									</a>
								</li>
							</ul>
						</div>
						<div>
							<p className="font-semibold tracking-wide text-teal-accent-400">Public subdomains</p>
							<ul className="mt-2 space-y-2">
								<li>
<<<<<<< HEAD
									<a
=======
									<Link
>>>>>>> 38576ff6
										href="https://api.arolariu.ro"
										className="transition-colors duration-300 text-deep-purple-50 hover:text-teal-accent-400">
										<code>api.arolariu.ro</code>
									</Link>
								</li>
								<li>
<<<<<<< HEAD
									<a
=======
									<Link
>>>>>>> 38576ff6
										href="https://about.arolariu.ro"
										className="transition-colors duration-300 text-deep-purple-50 hover:text-teal-accent-400">
										<code>about.arolariu.ro</code>
									</Link>
								</li>
								<li>
<<<<<<< HEAD
									<a
=======
									<Link
>>>>>>> 38576ff6
										href="https://dev.arolariu.ro"
										className="transition-colors duration-300 text-deep-purple-50 hover:text-teal-accent-400">
										<code>dev.arolariu.ro</code>
									</Link>
								</li>
								<li>
<<<<<<< HEAD
									<a
=======
									<Link
>>>>>>> 38576ff6
										href="https://docs.arolariu.ro"
										className="transition-colors duration-300 text-deep-purple-50 hover:text-teal-accent-400">
										<code>docs.arolariu.ro</code>
									</Link>
								</li>
							</ul>
						</div>
						<div>
							<p className="font-semibold tracking-wide text-teal-accent-400">About</p>
							<ul className="mt-2 space-y-2">
								<li>
									<Link
										href={`${sitePath}/about/the-platform`}
										className="transition-colors duration-300 text-deep-purple-50 hover:text-teal-accent-400">
										What is <code>arolariu.ro</code>?
									</Link>
								</li>
								<li>
									<Link
										href={`${sitePath}/about/the-author`}
										className="transition-colors duration-300 text-deep-purple-50 hover:text-teal-accent-400">
										Who is <code>arolariu</code>?
									</Link>
								</li>
								<li>
									<Link
										href={`${sitePath}/terms-of-service`}
										className="transition-colors duration-300 text-deep-purple-50 hover:text-teal-accent-400">
										Terms of Service
									</Link>
								</li>
								<li>
									<Link
										href={`${sitePath}/privacy-policy`}
										className="transition-colors duration-300 text-deep-purple-50 hover:text-teal-accent-400">
										Privacy Policy
									</Link>
								</li>
							</ul>
						</div>
					</div>
				</div>
				<div className="flex flex-col justify-between pt-5 pb-10 border-t border-deep-purple-accent-200 sm:flex-row">
					<p className="text-sm text-gray-100">
						© Copyright 2022-{new Date().getFullYear()} Alexandru-Razvan Olariu. <br />
						<span className="ml-4">
							Source code is available{" "}
							<Link href="https://github.com/arolariu/arolariu.ro/" className="italic text-red-200">
								here (GitHub public repository)
							</Link>
							.
						</span>
					</p>
					<div className="flex items-center mt-4 space-x-4 sm:mt-0">
						<Link href="https://github.com/arolariu">
							<FaGithub className="h-7 w-7"/>
						</Link>
						<Link href="https://linkedin.com/in/olariu-alexandru">
							<FaLinkedin className="h-7 w-7"/>
						</Link>
					</div>
				</div>
			</div>
		</footer>
	);
}<|MERGE_RESOLUTION|>--- conflicted
+++ resolved
@@ -132,44 +132,28 @@
 							<p className="font-semibold tracking-wide text-teal-accent-400">Public subdomains</p>
 							<ul className="mt-2 space-y-2">
 								<li>
-<<<<<<< HEAD
-									<a
-=======
-									<Link
->>>>>>> 38576ff6
+									<Link
 										href="https://api.arolariu.ro"
 										className="transition-colors duration-300 text-deep-purple-50 hover:text-teal-accent-400">
 										<code>api.arolariu.ro</code>
 									</Link>
 								</li>
 								<li>
-<<<<<<< HEAD
-									<a
-=======
-									<Link
->>>>>>> 38576ff6
+									<Link
 										href="https://about.arolariu.ro"
 										className="transition-colors duration-300 text-deep-purple-50 hover:text-teal-accent-400">
 										<code>about.arolariu.ro</code>
 									</Link>
 								</li>
 								<li>
-<<<<<<< HEAD
-									<a
-=======
-									<Link
->>>>>>> 38576ff6
+									<Link
 										href="https://dev.arolariu.ro"
 										className="transition-colors duration-300 text-deep-purple-50 hover:text-teal-accent-400">
 										<code>dev.arolariu.ro</code>
 									</Link>
 								</li>
 								<li>
-<<<<<<< HEAD
-									<a
-=======
-									<Link
->>>>>>> 38576ff6
+									<Link
 										href="https://docs.arolariu.ro"
 										className="transition-colors duration-300 text-deep-purple-50 hover:text-teal-accent-400">
 										<code>docs.arolariu.ro</code>
