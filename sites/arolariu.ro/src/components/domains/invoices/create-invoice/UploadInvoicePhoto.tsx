--- conflicted
+++ resolved
@@ -1,13 +1,5 @@
 "use client";
 
-<<<<<<< HEAD
-import {getSession} from "next-auth/react";
-import {useState} from "react";
-import CreateInvoiceCallToAction from "./CreateInvoiceCallToAction";
-import CreateInvoiceImagePreview from "./CreateInvoiceImagePreview";
-import CreateInvoiceNextStepsButtons from "./CreateInvoiceNextStepsButtons";
-import CreateInvoicePhotoExtensionAlert from "./CreateInvoicePhotoExtensionAlert";
-=======
 import {API_URL} from "@/lib/constants";
 import CreateInvoiceDto from "@/types/DTOs/CreateInvoiceDto";
 import {KeyValuePair} from "@/types/KvPair";
@@ -15,7 +7,6 @@
 import {useState} from "react";
 import CreateInvoiceImagePreview from "./CreateInvoiceImagePreview";
 import CreateInvoiceNextStepsButtons from "./CreateInvoiceNextStepsButtons";
->>>>>>> 38576ff6
 
 interface Props {
 	// eslint-disable-next-line no-unused-vars
@@ -108,10 +99,6 @@
 
 	return (
 		<div className="container flex flex-col">
-<<<<<<< HEAD
-			<CreateInvoiceImagePreview image={imageBlob} />
-			<CreateInvoiceCallToAction handlePhotoUpload={handlePhotoUpload} />
-=======
 			{/* Image preview */}
 			<CreateInvoiceImagePreview image={imageBlob} />
 
@@ -138,19 +125,14 @@
 			</div>
 
 			{/* Next steps */}
->>>>>>> 38576ff6
 			<CreateInvoiceNextStepsButtons
 				imageBlob={imageBlob}
 				sendInvoiceToBackend={sendInvoiceToBackend}
 				setImageBlob={setImageBlob}
 			/>
-<<<<<<< HEAD
-			<CreateInvoicePhotoExtensionAlert isStyledAlert={isStyledAlert} />
-=======
 
 			{/* Alert notification */}
 			{imageError && <AlertNotification />}
->>>>>>> 38576ff6
 		</div>
 	);
 }