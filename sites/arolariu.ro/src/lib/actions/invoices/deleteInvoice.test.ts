import {InvoiceBuilder} from "@/data/mocks";
import {afterEach, beforeEach, describe, expect, it, vi} from "vitest";
import {fetchBFFUserFromAuthService} from "../user/fetchUser";
import deleteInvoice from "./deleteInvoice";

// Mock dependencies
vi.mock("@/instrumentation.server", () => ({
  withSpan: vi.fn((name, fn) => fn()),
  addSpanEvent: vi.fn(),
  logWithTrace: vi.fn(),
}));

vi.mock("../../utils.server", () => ({
  API_URL: "http://mock-api",
}));

vi.mock("../user/fetchUser", () => ({
  fetchBFFUserFromAuthService: vi.fn(),
}));

// Valid UUID v4 for testing
const VALID_UUID = "a1b2c3d4-e5f6-4a7b-8c9d-0e1f2a3b4c5d";

describe("deleteInvoice", () => {
  const mockToken = "mock-token";

  beforeEach(() => {
    vi.clearAllMocks();
    global.fetch = vi.fn();
  });

  afterEach(() => {
    vi.restoreAllMocks();
  });

  it("should delete an invoice successfully", async () => {
<<<<<<< HEAD
    const mockToken = "mock-token";
    const invoiceId = VALID_UUID;
=======
    const mockInvoice = new InvoiceBuilder().withId("invoice-to-delete").build();
>>>>>>> 4fb4f998

    (fetchBFFUserFromAuthService as ReturnType<typeof vi.fn>).mockResolvedValue({userJwt: mockToken});
    (global.fetch as ReturnType<typeof vi.fn>).mockResolvedValue({
      ok: true,
    });

    await deleteInvoice({invoiceId: mockInvoice.id});

    expect(fetchBFFUserFromAuthService).toHaveBeenCalled();
    expect(global.fetch).toHaveBeenCalledWith(`http://mock-api/rest/v1/invoices/${mockInvoice.id}`, {
      method: "DELETE",
      headers: {
        Authorization: `Bearer ${mockToken}`,
        "Content-Type": "application/json",
      },
    });
  });

  it("should throw an error if deletion fails", async () => {
<<<<<<< HEAD
    const mockToken = "mock-token";
    const invoiceId = VALID_UUID;
=======
    const mockInvoice = new InvoiceBuilder().withId("invoice-to-delete").build();
>>>>>>> 4fb4f998
    const errorMessage = "Not Found";

    (fetchBFFUserFromAuthService as ReturnType<typeof vi.fn>).mockResolvedValue({userJwt: mockToken});
    (global.fetch as ReturnType<typeof vi.fn>).mockResolvedValue({
      ok: false,
      status: 404,
      statusText: "Not Found",
      text: async () => errorMessage,
    });

    await expect(deleteInvoice({invoiceId: mockInvoice.id})).rejects.toThrow(
      `BFF delete invoice request failed: 404 Not Found - ${errorMessage}`,
    );
  });
});<|MERGE_RESOLUTION|>--- conflicted
+++ resolved
@@ -18,9 +18,6 @@
   fetchBFFUserFromAuthService: vi.fn(),
 }));
 
-// Valid UUID v4 for testing
-const VALID_UUID = "a1b2c3d4-e5f6-4a7b-8c9d-0e1f2a3b4c5d";
-
 describe("deleteInvoice", () => {
   const mockToken = "mock-token";
 
@@ -34,12 +31,7 @@
   });
 
   it("should delete an invoice successfully", async () => {
-<<<<<<< HEAD
-    const mockToken = "mock-token";
-    const invoiceId = VALID_UUID;
-=======
-    const mockInvoice = new InvoiceBuilder().withId("invoice-to-delete").build();
->>>>>>> 4fb4f998
+    const mockInvoice = new InvoiceBuilder().build();
 
     (fetchBFFUserFromAuthService as ReturnType<typeof vi.fn>).mockResolvedValue({userJwt: mockToken});
     (global.fetch as ReturnType<typeof vi.fn>).mockResolvedValue({
@@ -59,12 +51,7 @@
   });
 
   it("should throw an error if deletion fails", async () => {
-<<<<<<< HEAD
-    const mockToken = "mock-token";
-    const invoiceId = VALID_UUID;
-=======
-    const mockInvoice = new InvoiceBuilder().withId("invoice-to-delete").build();
->>>>>>> 4fb4f998
+    const mockInvoice = new InvoiceBuilder().build();
     const errorMessage = "Not Found";
 
     (fetchBFFUserFromAuthService as ReturnType<typeof vi.fn>).mockResolvedValue({userJwt: mockToken});
