import {InvoiceBuilder} from "@/data/mocks";
import {InvoiceAnalysisOptions} from "@/types/invoices";
import {afterEach, beforeEach, describe, expect, it, vi} from "vitest";
import {fetchBFFUserFromAuthService} from "../user/fetchUser";
import analyzeInvoice from "./analyzeInvoice";

// Mock dependencies
vi.mock("@/instrumentation.server", () => ({
  withSpan: vi.fn((name, fn) => fn()),
  addSpanEvent: vi.fn(),
  logWithTrace: vi.fn(),
}));

vi.mock("@/lib/utils.server", () => ({
  API_URL: "http://mock-api",
}));

vi.mock("../user/fetchUser", () => ({
  fetchBFFUserFromAuthService: vi.fn(),
}));

<<<<<<< HEAD
// Mock enum
vi.mock("@/types/invoices", () => ({
  InvoiceAnalysisOptions: {
    BasicAnalysis: 0,
  },
}));

import {InvoiceAnalysisOptions} from "@/types/invoices";

// Valid UUID v4 for testing
const VALID_UUID = "a1b2c3d4-e5f6-4a7b-8c9d-0e1f2a3b4c5d";

=======
>>>>>>> 4fb4f998
describe("analyzeInvoice", () => {
  const mockToken = "mock-token";
  const mockUserIdentifier = "user-123";

  beforeEach(() => {
    vi.clearAllMocks();
    global.fetch = vi.fn();
  });

  afterEach(() => {
    vi.restoreAllMocks();
  });

  it("should analyze an invoice successfully", async () => {
<<<<<<< HEAD
    const mockToken = "mock-token";
    const mockUserIdentifier = "user-123";
    const invoiceIdentifier = VALID_UUID;
=======
    const mockInvoice = new InvoiceBuilder().withId("invoice-to-analyze").withUserIdentifier(mockUserIdentifier).build();
>>>>>>> 4fb4f998
    const analysisOptions = InvoiceAnalysisOptions.CompleteAnalysis;

    (fetchBFFUserFromAuthService as ReturnType<typeof vi.fn>).mockResolvedValue({
      userJwt: mockToken,
      userIdentifier: mockUserIdentifier,
    });
    (global.fetch as ReturnType<typeof vi.fn>).mockResolvedValue({
      ok: true,
    });

    await analyzeInvoice({invoiceIdentifier: mockInvoice.id, analysisOptions});

    expect(fetchBFFUserFromAuthService).toHaveBeenCalled();
    expect(global.fetch).toHaveBeenCalledWith(`http://mock-api/rest/v1/invoices/${mockInvoice.id}/analyze`, {
      method: "POST",
      headers: {
        Authorization: `Bearer ${mockToken}`,
        "Content-Type": "application/json",
      },
      body: JSON.stringify({
        userIdentifier: mockUserIdentifier,
        analysisOptions,
      }),
    });
  });

  it("should throw an error if analysis fails", async () => {
<<<<<<< HEAD
    const mockToken = "mock-token";
    const invoiceIdentifier = VALID_UUID;
=======
    const mockInvoice = new InvoiceBuilder().withId("invoice-to-analyze").build();
>>>>>>> 4fb4f998
    const analysisOptions = InvoiceAnalysisOptions.CompleteAnalysis;
    const errorMessage = "Internal Server Error";

    (fetchBFFUserFromAuthService as ReturnType<typeof vi.fn>).mockResolvedValue({
      userJwt: mockToken,
      userIdentifier: mockUserIdentifier,
    });
    (global.fetch as ReturnType<typeof vi.fn>).mockResolvedValue({
      ok: false,
      status: 500,
      statusText: "Internal Server Error",
      text: async () => errorMessage,
    });

    await expect(analyzeInvoice({invoiceIdentifier: mockInvoice.id, analysisOptions})).rejects.toThrow(
      `BFF analyze invoice request failed: 500 Internal Server Error - ${errorMessage}`,
    );
  });
});<|MERGE_RESOLUTION|>--- conflicted
+++ resolved
@@ -19,21 +19,6 @@
   fetchBFFUserFromAuthService: vi.fn(),
 }));
 
-<<<<<<< HEAD
-// Mock enum
-vi.mock("@/types/invoices", () => ({
-  InvoiceAnalysisOptions: {
-    BasicAnalysis: 0,
-  },
-}));
-
-import {InvoiceAnalysisOptions} from "@/types/invoices";
-
-// Valid UUID v4 for testing
-const VALID_UUID = "a1b2c3d4-e5f6-4a7b-8c9d-0e1f2a3b4c5d";
-
-=======
->>>>>>> 4fb4f998
 describe("analyzeInvoice", () => {
   const mockToken = "mock-token";
   const mockUserIdentifier = "user-123";
@@ -48,13 +33,7 @@
   });
 
   it("should analyze an invoice successfully", async () => {
-<<<<<<< HEAD
-    const mockToken = "mock-token";
-    const mockUserIdentifier = "user-123";
-    const invoiceIdentifier = VALID_UUID;
-=======
-    const mockInvoice = new InvoiceBuilder().withId("invoice-to-analyze").withUserIdentifier(mockUserIdentifier).build();
->>>>>>> 4fb4f998
+    const mockInvoice = new InvoiceBuilder().withUserIdentifier(mockUserIdentifier).build();
     const analysisOptions = InvoiceAnalysisOptions.CompleteAnalysis;
 
     (fetchBFFUserFromAuthService as ReturnType<typeof vi.fn>).mockResolvedValue({
@@ -82,12 +61,7 @@
   });
 
   it("should throw an error if analysis fails", async () => {
-<<<<<<< HEAD
-    const mockToken = "mock-token";
-    const invoiceIdentifier = VALID_UUID;
-=======
-    const mockInvoice = new InvoiceBuilder().withId("invoice-to-analyze").build();
->>>>>>> 4fb4f998
+    const mockInvoice = new InvoiceBuilder().build();
     const analysisOptions = InvoiceAnalysisOptions.CompleteAnalysis;
     const errorMessage = "Internal Server Error";
 
