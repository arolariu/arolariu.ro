--- conflicted
+++ resolved
@@ -11,11 +11,7 @@
   "license": "MIT",
   "version": "1.0.0",
   "scripts": {
-<<<<<<< HEAD
     "predev": "npx prisma generate --schema ./src/prisma/schema.prisma",
-=======
-    "predev": "npx ts-node ./src/lib/envSetup.ts && npx prisma generate --schema ./src/prisma/schema.prisma",
->>>>>>> ea8da93a
     "dev": "next lint && next dev",
     "build": "next lint && next build",
     "start": "next start",
