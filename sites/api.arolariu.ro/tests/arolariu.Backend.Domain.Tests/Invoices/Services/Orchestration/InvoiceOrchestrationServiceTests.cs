namespace arolariu.Backend.Domain.Tests.Invoices.Services.Orchestration;

using System;
using System.Collections.Generic;
using System.Diagnostics.CodeAnalysis;
using System.Linq;
using System.Threading.Tasks;

using arolariu.Backend.Domain.Invoices.DDD.AggregatorRoots.Invoices;
using arolariu.Backend.Domain.Invoices.DDD.AggregatorRoots.Invoices.Exceptions.Outer.Foundation;
using arolariu.Backend.Domain.Invoices.DDD.AggregatorRoots.Invoices.Exceptions.Outer.Orchestration;
using arolariu.Backend.Domain.Invoices.DTOs;
using arolariu.Backend.Domain.Invoices.Services.Foundation.InvoiceAnalysis;
using arolariu.Backend.Domain.Invoices.Services.Foundation.InvoiceStorage;
using arolariu.Backend.Domain.Invoices.Services.Orchestration.InvoiceService;
using arolariu.Backend.Domain.Tests.Builders;

using Microsoft.Extensions.Logging;

using Moq;

using Xunit;

/// <summary>
/// Comprehensive unit tests for <see cref="InvoiceOrchestrationService"/> targeting 99% code coverage.
/// Tests validate orchestration logic, exception handling, telemetry integration and foundation service coordination.
/// Method naming follows MethodName_Condition_ExpectedResult pattern per repository standards.
/// </summary>
[SuppressMessage("Design", "CA1515", Justification = "xUnit requires public visibility for test discovery.")]
[SuppressMessage("Naming", "CA1707", Justification = "Underscore naming mandated for test clarity and repository convention.")]
public sealed class InvoiceOrchestrationServiceTests
{
  private readonly Mock<IInvoiceAnalysisFoundationService> mockAnalysisService;
  private readonly Mock<IInvoiceStorageFoundationService> mockStorageService;
  private readonly Mock<ILoggerFactory> mockLoggerFactory;
  private readonly Mock<ILogger<IInvoiceOrchestrationService>> mockLogger;
  private readonly InvoiceOrchestrationService orchestrationService;

  /// <summary>
  /// Initializes test fixtures with mocked dependencies for isolated orchestration service testing.
  /// </summary>
  public InvoiceOrchestrationServiceTests()
  {
    mockAnalysisService = new Mock<IInvoiceAnalysisFoundationService>();
    mockStorageService = new Mock<IInvoiceStorageFoundationService>();
    mockLoggerFactory = new Mock<ILoggerFactory>();
    mockLogger = new Mock<ILogger<IInvoiceOrchestrationService>>();

    mockLoggerFactory
        .Setup(factory => factory.CreateLogger(It.IsAny<string>()))
        .Returns(mockLogger.Object);

    mockLoggerFactory
      .Setup(factory => factory.CreateLogger(It.Is<string>(s => s.Contains("IInvoiceOrchestrationService"))))
      .Returns(mockLogger.Object);

    orchestrationService = new InvoiceOrchestrationService(
      mockAnalysisService.Object,
      mockStorageService.Object,
      mockLoggerFactory.Object);
  }

  #region Constructor Tests

  /// <summary>
  /// Verifies constructor throws ArgumentNullException when analysis service is null.
  /// </summary>
  [Fact]
  public void Constructor_NullAnalysisService_ThrowsArgumentNullException()
  {
    // Arrange & Act & Assert
    Assert.Throws<ArgumentNullException>(() =>
      new InvoiceOrchestrationService(null!, mockStorageService.Object, mockLoggerFactory.Object));
  }

  /// <summary>
  /// Verifies constructor throws ArgumentNullException when storage service is null.
  /// </summary>
  [Fact]
  public void Constructor_NullStorageService_ThrowsArgumentNullException()
  {
    // Arrange & Act & Assert
    Assert.Throws<ArgumentNullException>(() =>
      new InvoiceOrchestrationService(mockAnalysisService.Object, null!, mockLoggerFactory.Object));
  }

  /// <summary>
  /// Validates successful instantiation with all valid dependencies.
  /// </summary>
  [Fact]
  public void Constructor_ValidDependencies_CreatesInstance()
  {
    // Arrange & Act
    var service = new InvoiceOrchestrationService(
      mockAnalysisService.Object,
      mockStorageService.Object,
      mockLoggerFactory.Object);

    // Assert
    Assert.NotNull(service);
  }

  #endregion

  #region AnalyzeInvoiceWithOptions Tests

  /// <summary>
  /// Ensures successful invoice analysis orchestration with complete workflow execution.
  /// </summary>
  [Fact]
  public async Task AnalyzeInvoiceWithOptions_ValidInput_ExecutesCompleteWorkflow()
  {
    // Arrange
    var invoiceId = Guid.NewGuid();
    var userId = Guid.NewGuid();
    var options = AnalysisOptions.CompleteAnalysis;
    var originalInvoice = InvoiceBuilder.CreateRandomInvoice();
    var analyzedInvoice = InvoiceBuilder.CreateRandomInvoice();

    mockStorageService
      .Setup(s => s.ReadInvoiceObject(invoiceId, userId))
      .ReturnsAsync(originalInvoice);

    mockAnalysisService
      .Setup(s => s.AnalyzeInvoiceAsync(options, originalInvoice))
      .ReturnsAsync(analyzedInvoice);

    mockStorageService
      .Setup(s => s.UpdateInvoiceObject(analyzedInvoice, invoiceId, userId))
      .ReturnsAsync(analyzedInvoice);

    // Act
    await orchestrationService.AnalyzeInvoiceWithOptions(options, invoiceId, userId).ConfigureAwait(false);

    // Assert
    mockStorageService.Verify(s => s.ReadInvoiceObject(invoiceId, userId), Times.Once);
    mockAnalysisService.Verify(s => s.AnalyzeInvoiceAsync(options, originalInvoice), Times.Once);
    mockStorageService.Verify(s => s.UpdateInvoiceObject(analyzedInvoice, invoiceId, userId), Times.Once);
  }

  /// <summary>
  /// Validates analysis workflow execution without user identifier (partition-less operation).
  /// </summary>
  [Fact]
  public async Task AnalyzeInvoiceWithOptions_NoUserIdentifier_ExecutesWorkflow()
  {
    // Arrange
    var invoiceId = Guid.NewGuid();
    var options = AnalysisOptions.InvoiceOnly;
    var invoice = InvoiceBuilder.CreateRandomInvoice();

    mockStorageService
      .Setup(s => s.ReadInvoiceObject(invoiceId, null))
      .ReturnsAsync(invoice);

    mockAnalysisService
      .Setup(s => s.AnalyzeInvoiceAsync(options, invoice))
      .ReturnsAsync(invoice);

    mockStorageService
      .Setup(s => s.UpdateInvoiceObject(invoice, invoiceId, null))
      .ReturnsAsync(invoice);

    // Act
    await orchestrationService.AnalyzeInvoiceWithOptions(options, invoiceId, null).ConfigureAwait(false);

    // Assert
    mockStorageService.Verify(s => s.ReadInvoiceObject(invoiceId, null), Times.Once);
  }

  /// <summary>
  /// Confirms that foundation validation exceptions are wrapped into orchestration dependency validation exceptions.
  /// </summary>
  [Fact]
  public async Task AnalyzeInvoiceWithOptions_FoundationValidationException_ThrowsOrchestrationDependencyValidationException()
  {
    // Arrange
    var invoiceId = Guid.NewGuid();
    var innerException = new InvalidOperationException("Validation failed");
    var foundationException = new InvoiceFoundationValidationException(innerException);

    mockStorageService
      .Setup(s => s.ReadInvoiceObject(invoiceId, null))
      .ThrowsAsync(foundationException);

    // Act & Assert
    await Assert.ThrowsAsync<InvoiceOrchestrationDependencyValidationException>(() =>
      orchestrationService.AnalyzeInvoiceWithOptions(AnalysisOptions.NoAnalysis, invoiceId, null)).ConfigureAwait(false);
  }

  /// <summary>
  /// Validates foundation dependency exceptions are wrapped into orchestration dependency exceptions.
  /// </summary>
  [Fact]
  public async Task AnalyzeInvoiceWithOptions_FoundationDependencyException_ThrowsOrchestrationDependencyException()
  {
    // Arrange
    var invoiceId = Guid.NewGuid();
    var innerException = new InvalidOperationException("Database connection failed");
    var foundationException = new InvoiceFoundationDependencyException(innerException);

    mockStorageService
      .Setup(s => s.ReadInvoiceObject(invoiceId, null))
      .ThrowsAsync(foundationException);

    // Act & Assert
    await Assert.ThrowsAsync<InvoiceOrchestrationDependencyException>(() =>
<<<<<<< HEAD
 orchestrationService.AnalyzeInvoiceWithOptions(AnalysisOptions.CompleteAnalysis, invoiceId, null)).ConfigureAwait(false);
=======
      orchestrationService.AnalyzeInvoiceWithOptions(AnalysisOptions.CompleteAnalysis, invoiceId, null));
>>>>>>> 1ee37606
  }

  /// <summary>
  /// Ensures foundation dependency validation exceptions propagate as orchestration dependency validation exceptions.
  /// </summary>
  [Fact]
  public async Task AnalyzeInvoiceWithOptions_FoundationDependencyValidationException_ThrowsOrchestrationDependencyValidationException()
  {
    // Arrange
    var invoiceId = Guid.NewGuid();
    var innerException = new ArgumentNullException("parameter");
    var foundationException = new InvoiceFoundationDependencyValidationException(innerException);

    mockStorageService
      .Setup(s => s.ReadInvoiceObject(invoiceId, null))
      .ThrowsAsync(foundationException);

    // Act & Assert
    await Assert.ThrowsAsync<InvoiceOrchestrationDependencyValidationException>(() =>
      orchestrationService.AnalyzeInvoiceWithOptions(AnalysisOptions.InvoiceItemsOnly, invoiceId, null)).ConfigureAwait(false);
  }

  /// <summary>
  /// Verifies foundation service exceptions are wrapped into orchestration service exceptions.
  /// </summary>
  [Fact]
  public async Task AnalyzeInvoiceWithOptions_FoundationServiceException_ThrowsOrchestrationServiceException()
  {
    // Arrange
    var invoiceId = Guid.NewGuid();
    var innerException = new InvalidOperationException("Internal service error");
    var foundationException = new InvoiceFoundationServiceException(innerException);

    mockStorageService
      .Setup(s => s.ReadInvoiceObject(invoiceId, null))
      .ThrowsAsync(foundationException);

    // Act & Assert
    await Assert.ThrowsAsync<InvoiceOrchestrationServiceException>(() =>
      orchestrationService.AnalyzeInvoiceWithOptions(AnalysisOptions.InvoiceMerchantOnly, invoiceId, null)).ConfigureAwait(false);
  }

  /// <summary>
  /// Confirms generic exceptions are wrapped into orchestration service exceptions.
  /// </summary>
  [Fact]
  public async Task AnalyzeInvoiceWithOptions_GenericException_ThrowsOrchestrationServiceException()
  {
    // Arrange
    var invoiceId = Guid.NewGuid();
    var exception = new InvalidOperationException("Unexpected error");

    mockStorageService
      .Setup(s => s.ReadInvoiceObject(invoiceId, null))
      .ThrowsAsync(exception);

    // Act & Assert
    await Assert.ThrowsAsync<InvoiceOrchestrationServiceException>(() =>
      orchestrationService.AnalyzeInvoiceWithOptions(AnalysisOptions.CompleteAnalysis, invoiceId, null)).ConfigureAwait(false);
  }

  #endregion

  #region CreateInvoiceObject Tests

  /// <summary>
  /// Validates successful invoice creation through orchestration layer.
  /// </summary>
  [Fact]
  public async Task CreateInvoiceObject_ValidInvoice_ReturnsCreatedInvoice()
  {
    // Arrange
    var invoice = InvoiceBuilder.CreateRandomInvoice();
    var userId = Guid.NewGuid();

    mockStorageService
      .Setup(s => s.CreateInvoiceObject(invoice, userId));

    // Act
    var result = await orchestrationService.CreateInvoiceObject(invoice, userId).ConfigureAwait(false);

    // Assert
    Assert.NotNull(result);
    Assert.Equal(invoice.id, result.id);
    mockStorageService.Verify(s => s.CreateInvoiceObject(invoice, userId), Times.Once);
  }

  /// <summary>
  /// Ensures creation succeeds without user identifier.
  /// </summary>
  [Fact]
  public async Task CreateInvoiceObject_NoUserIdentifier_CreatesSuccessfully()
  {
    // Arrange
    var invoice = InvoiceBuilder.CreateRandomInvoice();

    mockStorageService
      .Setup(s => s.CreateInvoiceObject(invoice, null));

    // Act
    var result = await orchestrationService.CreateInvoiceObject(invoice, null).ConfigureAwait(false);

    // Assert
    Assert.NotNull(result);
    mockStorageService.Verify(s => s.CreateInvoiceObject(invoice, null), Times.Once);
  }

  /// <summary>
  /// Confirms foundation validation exceptions propagate as orchestration dependency validation exceptions during creation.
  /// </summary>
  [Fact]
  public async Task CreateInvoiceObject_FoundationValidationException_ThrowsOrchestrationDependencyValidationException()
  {
    // Arrange
    var invoice = InvoiceBuilder.CreateRandomInvoice();
    var innerException = new ArgumentNullException("invoice");
    var foundationException = new InvoiceFoundationValidationException(innerException);

    mockStorageService
      .Setup(s => s.CreateInvoiceObject(invoice, null))
    .ThrowsAsync(foundationException);

    // Act & Assert
    await Assert.ThrowsAsync<InvoiceOrchestrationDependencyValidationException>(() =>
      orchestrationService.CreateInvoiceObject(invoice, null)).ConfigureAwait(false);
  }

  /// <summary>
  /// Validates foundation dependency exceptions during creation are wrapped appropriately.
  /// </summary>
  [Fact]
  public async Task CreateInvoiceObject_FoundationDependencyException_ThrowsOrchestrationDependencyException()
  {
    // Arrange
    var invoice = InvoiceBuilder.CreateRandomInvoice();
    var innerException = new InvalidOperationException("Database unavailable");
    var foundationException = new InvoiceFoundationDependencyException(innerException);

    mockStorageService
      .Setup(s => s.CreateInvoiceObject(invoice, null))
      .ThrowsAsync(foundationException);

    // Act & Assert
    await Assert.ThrowsAsync<InvoiceOrchestrationDependencyException>(() =>
   orchestrationService.CreateInvoiceObject(invoice, null)).ConfigureAwait(false);
  }

  /// <summary>
  /// Ensures generic exceptions during creation are wrapped into orchestration service exceptions.
  /// </summary>
  [Fact]
  public async Task CreateInvoiceObject_GenericException_ThrowsOrchestrationServiceException()
  {
    // Arrange
    var invoice = InvoiceBuilder.CreateRandomInvoice();
    var exception = new InvalidOperationException("Unexpected failure");

    mockStorageService
      .Setup(s => s.CreateInvoiceObject(invoice, null))
   .ThrowsAsync(exception);

    // Act & Assert
    await Assert.ThrowsAsync<InvoiceOrchestrationServiceException>(() =>
      orchestrationService.CreateInvoiceObject(invoice, null)).ConfigureAwait(false);
  }

  #endregion

  #region ReadInvoiceObject Tests

  /// <summary>
  /// Validates successful retrieval of single invoice by identifier.
  /// </summary>
  [Fact]
  public async Task ReadInvoiceObject_ValidIdentifier_ReturnsInvoice()
  {
    // Arrange
    var invoiceId = Guid.NewGuid();
    var userId = Guid.NewGuid();
    var expectedInvoice = InvoiceBuilder.CreateRandomInvoice();

    mockStorageService
   .Setup(s => s.ReadInvoiceObject(invoiceId, userId))
   .ReturnsAsync(expectedInvoice);

    // Act
    var result = await orchestrationService.ReadInvoiceObject(invoiceId, userId).ConfigureAwait(false);

    // Assert
    Assert.NotNull(result);
    Assert.Equal(expectedInvoice.id, result.id);
    mockStorageService.Verify(s => s.ReadInvoiceObject(invoiceId, userId), Times.Once);
  }

  /// <summary>
  /// Ensures read operation succeeds without user identifier.
  /// </summary>
  [Fact]
  public async Task ReadInvoiceObject_NoUserIdentifier_ReturnsInvoice()
  {
    // Arrange
    var invoiceId = Guid.NewGuid();
    var expectedInvoice = InvoiceBuilder.CreateRandomInvoice();

    mockStorageService
         .Setup(s => s.ReadInvoiceObject(invoiceId, null))
         .ReturnsAsync(expectedInvoice);

    // Act
    var result = await orchestrationService.ReadInvoiceObject(invoiceId, null).ConfigureAwait(false);

    // Assert
    Assert.NotNull(result);
    mockStorageService.Verify(s => s.ReadInvoiceObject(invoiceId, null), Times.Once);
  }

  /// <summary>
  /// Confirms foundation validation exceptions during read are wrapped appropriately.
  /// </summary>
  [Fact]
  public async Task ReadInvoiceObject_FoundationValidationException_ThrowsOrchestrationDependencyValidationException()
  {
    // Arrange
    var invoiceId = Guid.NewGuid();
    var innerException = new ArgumentException("Invalid identifier");
    var foundationException = new InvoiceFoundationValidationException(innerException);

    mockStorageService
   .Setup(s => s.ReadInvoiceObject(invoiceId, null))
  .ThrowsAsync(foundationException);

    // Act & Assert
    await Assert.ThrowsAsync<InvoiceOrchestrationDependencyValidationException>(() =>
      orchestrationService.ReadInvoiceObject(invoiceId, null)).ConfigureAwait(false);
  }

  /// <summary>
  /// Validates foundation service exceptions during read propagate correctly.
  /// </summary>
  [Fact]
  public async Task ReadInvoiceObject_FoundationServiceException_ThrowsOrchestrationServiceException()
  {
    // Arrange
    var invoiceId = Guid.NewGuid();
    var innerException = new InvalidOperationException("Service failure");
    var foundationException = new InvoiceFoundationServiceException(innerException);

    mockStorageService
     .Setup(s => s.ReadInvoiceObject(invoiceId, null))
        .ThrowsAsync(foundationException);

    // Act & Assert
    await Assert.ThrowsAsync<InvoiceOrchestrationServiceException>(() =>
  orchestrationService.ReadInvoiceObject(invoiceId, null)).ConfigureAwait(false);
  }

  #endregion

  #region ReadAllInvoiceObjects Tests

  /// <summary>
  /// Validates successful retrieval of all invoices for a user.
  /// </summary>
  [Fact]
  public async Task ReadAllInvoiceObjects_WithUserIdentifier_ReturnsInvoiceCollection()
  {
    // Arrange
    var userId = Guid.NewGuid();
    var expectedInvoices = InvoiceBuilder.CreateMultipleRandomInvoices(5);

    mockStorageService
      .Setup(s => s.ReadAllInvoiceObjects(userId))
      .ReturnsAsync(expectedInvoices);

    // Act
    var result = await orchestrationService.ReadAllInvoiceObjects(userId).ConfigureAwait(false);

    // Assert
    Assert.NotNull(result);
    Assert.Equal(5, result.Count());
    mockStorageService.Verify(s => s.ReadAllInvoiceObjects(userId), Times.Once);
  }

  /// <summary>
  /// Ensures retrieval of all invoices succeeds without user identifier (global query).
  /// </summary>
  [Fact]
  public async Task ReadAllInvoiceObjects_NoUserIdentifier_ReturnsAllInvoices()
  {
    // Arrange
    var expectedInvoices = InvoiceBuilder.CreateMultipleRandomInvoices(3);

    mockStorageService
      .Setup(s => s.ReadAllInvoiceObjects(null))
      .ReturnsAsync(expectedInvoices);

    // Act
    var result = await orchestrationService.ReadAllInvoiceObjects(null).ConfigureAwait(false);

    // Assert
    Assert.NotNull(result);
    Assert.Equal(3, result.Count());
    mockStorageService.Verify(s => s.ReadAllInvoiceObjects(null), Times.Once);
  }

  /// <summary>
  /// Validates empty collection is returned when no invoices exist.
  /// </summary>
  [Fact]
  public async Task ReadAllInvoiceObjects_NoInvoices_ReturnsEmptyCollection()
  {
    // Arrange
    var userId = Guid.NewGuid();
    var emptyList = new List<Invoice>();

    mockStorageService
      .Setup(s => s.ReadAllInvoiceObjects(userId))
.ReturnsAsync(emptyList);

    // Act
    var result = await orchestrationService.ReadAllInvoiceObjects(userId).ConfigureAwait(false);

    // Assert
    Assert.NotNull(result);
    Assert.Empty(result);
  }

  /// <summary>
  /// Confirms foundation dependency exceptions during bulk read are wrapped appropriately.
  /// </summary>
  [Fact]
  public async Task ReadAllInvoiceObjects_FoundationDependencyException_ThrowsOrchestrationDependencyException()
  {
    // Arrange
    var userId = Guid.NewGuid();
    var innerException = new InvalidOperationException("Query timeout");
    var foundationException = new InvoiceFoundationDependencyException(innerException);

    mockStorageService
   .Setup(s => s.ReadAllInvoiceObjects(userId))
      .ThrowsAsync(foundationException);

    // Act & Assert
    await Assert.ThrowsAsync<InvoiceOrchestrationDependencyException>(() =>
      orchestrationService.ReadAllInvoiceObjects(userId)).ConfigureAwait(false);
  }

  /// <summary>
  /// Validates generic exceptions during bulk read propagate as orchestration service exceptions.
  /// </summary>
  [Fact]
  public async Task ReadAllInvoiceObjects_GenericException_ThrowsOrchestrationServiceException()
  {
    // Arrange
    var userId = Guid.NewGuid();
    var exception = new InvalidOperationException("Unexpected error");

    mockStorageService
      .Setup(s => s.ReadAllInvoiceObjects(userId))
      .ThrowsAsync(exception);

    // Act & Assert
    await Assert.ThrowsAsync<InvoiceOrchestrationServiceException>(() =>
      orchestrationService.ReadAllInvoiceObjects(userId)).ConfigureAwait(false);
  }

  #endregion

  #region UpdateInvoiceObject Tests

  /// <summary>
  /// Validates successful invoice update through orchestration layer.
  /// </summary>
  [Fact]
  public async Task UpdateInvoiceObject_ValidUpdate_ReturnsUpdatedInvoice()
  {
    // Arrange
    var invoiceId = Guid.NewGuid();
    var userId = Guid.NewGuid();
    var updatedInvoice = InvoiceBuilder.CreateRandomInvoice();

    mockStorageService
  .Setup(s => s.UpdateInvoiceObject(updatedInvoice, invoiceId, userId))
      .ReturnsAsync(updatedInvoice);

    // Act
    var result = await orchestrationService.UpdateInvoiceObject(updatedInvoice, invoiceId, userId).ConfigureAwait(false);

    // Assert
    Assert.NotNull(result);
    Assert.Equal(updatedInvoice.id, result.id);
    mockStorageService.Verify(s => s.UpdateInvoiceObject(updatedInvoice, invoiceId, userId), Times.Once);
  }

  /// <summary>
  /// Ensures update succeeds without user identifier.
  /// </summary>
  [Fact]
  public async Task UpdateInvoiceObject_NoUserIdentifier_UpdatesSuccessfully()
  {
    // Arrange
    var invoiceId = Guid.NewGuid();
    var updatedInvoice = InvoiceBuilder.CreateRandomInvoice();

    mockStorageService
      .Setup(s => s.UpdateInvoiceObject(updatedInvoice, invoiceId, null))
      .ReturnsAsync(updatedInvoice);

    // Act
    var result = await orchestrationService.UpdateInvoiceObject(updatedInvoice, invoiceId, null).ConfigureAwait(false);

    // Assert
    Assert.NotNull(result);
    mockStorageService.Verify(s => s.UpdateInvoiceObject(updatedInvoice, invoiceId, null), Times.Once);
  }

  /// <summary>
  /// Confirms foundation validation exceptions during update are wrapped appropriately.
  /// </summary>
  [Fact]
  public async Task UpdateInvoiceObject_FoundationValidationException_ThrowsOrchestrationDependencyValidationException()
  {
    // Arrange
    var invoiceId = Guid.NewGuid();
    var updatedInvoice = InvoiceBuilder.CreateRandomInvoice();
    var innerException = new ArgumentNullException("invoice");
    var foundationException = new InvoiceFoundationValidationException(innerException);

    mockStorageService
      .Setup(s => s.UpdateInvoiceObject(updatedInvoice, invoiceId, null))
   .ThrowsAsync(foundationException);

    // Act & Assert
    await Assert.ThrowsAsync<InvoiceOrchestrationDependencyValidationException>(() =>
      orchestrationService.UpdateInvoiceObject(updatedInvoice, invoiceId, null)).ConfigureAwait(false);
  }

  /// <summary>
  /// Validates foundation dependency validation exceptions during update propagate correctly.
  /// </summary>
  [Fact]
  public async Task UpdateInvoiceObject_FoundationDependencyValidationException_ThrowsOrchestrationDependencyValidationException()
  {
    // Arrange
    var invoiceId = Guid.NewGuid();
    var updatedInvoice = InvoiceBuilder.CreateRandomInvoice();
    var innerException = new ArgumentException("Concurrent update");
    var foundationException = new InvoiceFoundationDependencyValidationException(innerException);

    mockStorageService
      .Setup(s => s.UpdateInvoiceObject(updatedInvoice, invoiceId, null))
      .ThrowsAsync(foundationException);

    // Act & Assert
    await Assert.ThrowsAsync<InvoiceOrchestrationDependencyValidationException>(() =>
 orchestrationService.UpdateInvoiceObject(updatedInvoice, invoiceId, null)).ConfigureAwait(false);
  }

  /// <summary>
  /// Ensures generic exceptions during update are wrapped into orchestration service exceptions.
  /// </summary>
  [Fact]
  public async Task UpdateInvoiceObject_GenericException_ThrowsOrchestrationServiceException()
  {
    // Arrange
    var invoiceId = Guid.NewGuid();
    var updatedInvoice = InvoiceBuilder.CreateRandomInvoice();
    var exception = new InvalidOperationException("Update failed");

    mockStorageService
      .Setup(s => s.UpdateInvoiceObject(updatedInvoice, invoiceId, null))
      .ThrowsAsync(exception);

    // Act & Assert
    await Assert.ThrowsAsync<InvoiceOrchestrationServiceException>(() =>
      orchestrationService.UpdateInvoiceObject(updatedInvoice, invoiceId, null)).ConfigureAwait(false);
  }

  #endregion

  #region DeleteInvoiceObject Tests

  /// <summary>
  /// Validates successful invoice deletion through orchestration layer.
  /// </summary>
  [Fact]
  public async Task DeleteInvoiceObject_ValidIdentifier_DeletesSuccessfully()
  {
    // Arrange
    var invoiceId = Guid.NewGuid();
    var userId = Guid.NewGuid();

    mockStorageService
      .Setup(s => s.DeleteInvoiceObject(invoiceId, userId))
      .Returns(Task.CompletedTask);

    // Act
    await orchestrationService.DeleteInvoiceObject(invoiceId, userId).ConfigureAwait(false);

    // Assert
    mockStorageService.Verify(s => s.DeleteInvoiceObject(invoiceId, userId), Times.Once);
  }

  /// <summary>
  /// Ensures deletion succeeds without user identifier.
  /// </summary>
  [Fact]
  public async Task DeleteInvoiceObject_NoUserIdentifier_DeletesSuccessfully()
  {
    // Arrange
    var invoiceId = Guid.NewGuid();

    mockStorageService
      .Setup(s => s.DeleteInvoiceObject(invoiceId, null))
   .Returns(Task.CompletedTask);

    // Act
    await orchestrationService.DeleteInvoiceObject(invoiceId, null).ConfigureAwait(false);

    // Assert
    mockStorageService.Verify(s => s.DeleteInvoiceObject(invoiceId, null), Times.Once);
  }

  /// <summary>
  /// Confirms foundation validation exceptions during delete are wrapped appropriately.
  /// </summary>
  [Fact]
  public async Task DeleteInvoiceObject_FoundationValidationException_ThrowsOrchestrationDependencyValidationException()
  {
    // Arrange
    var invoiceId = Guid.NewGuid();
    var innerException = new ArgumentException("Invalid identifier");
    var foundationException = new InvoiceFoundationValidationException(innerException);

    mockStorageService
      .Setup(s => s.DeleteInvoiceObject(invoiceId, null))
      .ThrowsAsync(foundationException);

    // Act & Assert
    await Assert.ThrowsAsync<InvoiceOrchestrationDependencyValidationException>(() =>
      orchestrationService.DeleteInvoiceObject(invoiceId, null)).ConfigureAwait(false);
  }

  /// <summary>
  /// Validates foundation dependency exceptions during delete propagate correctly.
  /// </summary>
  [Fact]
  public async Task DeleteInvoiceObject_FoundationDependencyException_ThrowsOrchestrationDependencyException()
  {
    // Arrange
    var invoiceId = Guid.NewGuid();
    var innerException = new InvalidOperationException("Foreign key constraint");
    var foundationException = new InvoiceFoundationDependencyException(innerException);

    mockStorageService
        .Setup(s => s.DeleteInvoiceObject(invoiceId, null))
  .ThrowsAsync(foundationException);

    // Act & Assert
    await Assert.ThrowsAsync<InvoiceOrchestrationDependencyException>(() =>
      orchestrationService.DeleteInvoiceObject(invoiceId, null)).ConfigureAwait(false);
  }

  /// <summary>
  /// Ensures foundation service exceptions during delete are wrapped appropriately.
  /// </summary>
  [Fact]
  public async Task DeleteInvoiceObject_FoundationServiceException_ThrowsOrchestrationServiceException()
  {
    // Arrange
    var invoiceId = Guid.NewGuid();
    var innerException = new InvalidOperationException("Service error");
    var foundationException = new InvoiceFoundationServiceException(innerException);

    mockStorageService
      .Setup(s => s.DeleteInvoiceObject(invoiceId, null))
      .ThrowsAsync(foundationException);

    // Act & Assert
    await Assert.ThrowsAsync<InvoiceOrchestrationServiceException>(() =>
      orchestrationService.DeleteInvoiceObject(invoiceId, null)).ConfigureAwait(false);
  }

  /// <summary>
  /// Validates generic exceptions during delete are wrapped into orchestration service exceptions.
  /// </summary>
  [Fact]
  public async Task DeleteInvoiceObject_GenericException_ThrowsOrchestrationServiceException()
  {
    // Arrange
    var invoiceId = Guid.NewGuid();
    var exception = new InvalidOperationException("Deletion failed");

    mockStorageService
      .Setup(s => s.DeleteInvoiceObject(invoiceId, null))
      .ThrowsAsync(exception);

    // Act & Assert
    await Assert.ThrowsAsync<InvoiceOrchestrationServiceException>(() =>
      orchestrationService.DeleteInvoiceObject(invoiceId, null)).ConfigureAwait(false);
  }

  /// <summary>
  /// Validates idempotency of delete operation (repeated calls succeed).
  /// </summary>
  [Fact]
  public async Task DeleteInvoiceObject_IdempotentCalls_SucceedMultipleTimes()
  {
    // Arrange
    var invoiceId = Guid.NewGuid();

    mockStorageService
      .Setup(s => s.DeleteInvoiceObject(invoiceId, null))
 .Returns(Task.CompletedTask);

    // Act
    await orchestrationService.DeleteInvoiceObject(invoiceId, null).ConfigureAwait(false);
    await orchestrationService.DeleteInvoiceObject(invoiceId, null).ConfigureAwait(false);
    await orchestrationService.DeleteInvoiceObject(invoiceId, null).ConfigureAwait(false);

    // Assert
    mockStorageService.Verify(s => s.DeleteInvoiceObject(invoiceId, null), Times.Exactly(3));
  }

  #endregion
}<|MERGE_RESOLUTION|>--- conflicted
+++ resolved
@@ -205,11 +205,7 @@
 
     // Act & Assert
     await Assert.ThrowsAsync<InvoiceOrchestrationDependencyException>(() =>
-<<<<<<< HEAD
- orchestrationService.AnalyzeInvoiceWithOptions(AnalysisOptions.CompleteAnalysis, invoiceId, null)).ConfigureAwait(false);
-=======
       orchestrationService.AnalyzeInvoiceWithOptions(AnalysisOptions.CompleteAnalysis, invoiceId, null));
->>>>>>> 1ee37606
   }
 
   /// <summary>
